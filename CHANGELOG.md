--- conflicted
+++ resolved
@@ -25,12 +25,9 @@
 - addressing some lint issues.
 - coveralls again triggers and reports on PRs.
 - improving test coverage in some modules.
-<<<<<<< HEAD
+- changing the Blue color in demos to a more readable shade.
 - fixed a bug where segment display text in `termdashdemo` appeared to be
   jumping.
-=======
-- changing the Blue color in demos to a more readable shade.
->>>>>>> 0f1d1046
 
 ## [0.12.2] - 31-Aug-2020
 
